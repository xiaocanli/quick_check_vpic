#!/usr/bin/env python3
"""
Quick check of VPIC output
"""
import errno
import math
import os
import sys

import h5py
import matplotlib as mpl
import matplotlib.pyplot as plt
import numpy as np
from matplotlib.backends.backend_qt5agg import FigureCanvasQTAgg
from matplotlib.backends.backend_qt5agg import NavigationToolbar2QT
from matplotlib.figure import Figure
from PyQt5 import QtCore, QtWidgets

from mainwindow import Ui_MainWindow

mpl.use('Qt5Agg')


def get_vpic_info():
    """Get information of the VPIC simulation
    """
    with open('./info') as f:
        content = f.readlines()
    f.close()
    vpic_info = {}
    for line in content[1:]:
        if "=" in line:
            line_splits = line.split("=")
        elif ":" in line:
            line_splits = line.split(":")

        tail = line_splits[1].split("\n")
        vpic_info[line_splits[0].strip()] = float(tail[0])
    return vpic_info


vpic_info = get_vpic_info()
hdf5_fields = True  # whether data is in HDF5 format
smoothed_data = False  # whether data is smoothed
if smoothed_data:
    smooth_factor = 24  # smooth factor along each direction
else:
    smooth_factor = 1
dir_smooth_data = "data_smooth"
momentum_field = True  # whether momentum and kinetic energy data are dumped
time_averaged_field = False  # whether it is time-averaged field
<<<<<<< HEAD
turbulence_mixing = False  # whether it has turbulence mixing diagnostics
tmin, tmax = 0, 125
=======
turbulence_mixing = True  # whether it has turbulence mixing diagnostics
tmin, tmax = 0, 2
>>>>>>> 1eee30e0
if time_averaged_field:
    tmin = 1
animation_tinterval = 100  # in msec
nt = tmax - tmin + 1


def mkdir_p(path):
    try:
        os.makedirs(path)
    except OSError as exc:  # Python >2.5
        if exc.errno == errno.EEXIST and os.path.isdir(path):
            pass
        else:
            raise


class MplCanvas(FigureCanvasQTAgg):
    def __init__(self,
                 parent=None,
                 width=5,
                 height=4,
                 dpi=100,
                 axes_h="X",
                 plot_type="Contour"):
        self.fig = Figure(figsize=(width, height),
                          constrained_layout=True,
                          dpi=dpi)
        self.create_axes(axes_h, plot_type)
        super(MplCanvas, self).__init__(self.fig)

    def update_axes(self, axes_h="X", plot_type="Contour"):
        self.create_axes(axes_h, plot_type)

    def create_axes(self, axes_h="X", plot_type="Contour"):
        if plot_type == "Contour":
            widths = [4.8, 0.2]
            spec = self.fig.add_gridspec(nrows=1, ncols=2, width_ratios=widths)
            self.ax_main = self.fig.add_subplot(spec[0, 0])
            self.ax_cbar = self.fig.add_subplot(spec[0, 1])
        elif plot_type in [
                "Contour+" + axes_h + "-Average",
                "Contour+" + axes_h + "-Slice"
        ]:
            widths = [0.2, 4.8, 1.2]
            spec = self.fig.add_gridspec(nrows=1,
                                         ncols=3,
                                         width_ratios=widths,
                                         wspace=0.0,
                                         hspace=0.0)
            self.ax_main = self.fig.add_subplot(spec[0, 1])
            self.ax1d = self.fig.add_subplot(spec[0, 2], sharey=self.ax_main)
            self.ax_cbar = self.fig.add_subplot(spec[0, 0])
        else:
            widths = [4.8, 0.2]
            heights = [4.8, 1.2]
            spec = self.fig.add_gridspec(nrows=2,
                                         ncols=2,
                                         width_ratios=widths,
                                         height_ratios=heights,
                                         wspace=0.0,
                                         hspace=0.0)
            self.ax_main = self.fig.add_subplot(spec[0, 0])
            self.ax_main.tick_params(axis='x', labelbottom=False)
            self.ax1d = self.fig.add_subplot(spec[1, 0], sharex=self.ax_main)
            self.ax_cbar = self.fig.add_subplot(spec[0, 1])


class MainWindow(QtWidgets.QMainWindow, Ui_MainWindow):
    def __init__(self, *args, obj=None, **kwargs):
        super(MainWindow, self).__init__(*args, **kwargs)
        self.setupUi(self)

        # simulation domain
        self.get_domain()

        # check if the simulation is 2D
        self.coords = ["x", "y", "z"]
        self.normal = "y"  # normal direction
        self.is_2d = False  # whether is a 2D simulation
        for c in self.coords:
            if self.vpic_domain["n" + c] == 1:
                self.normal = c
                self.is_2d = True
        self.hv = [c for c in self.coords if c != self.normal]  # in-plane

        # the file type (HDF5 or gda)
        if hdf5_fields:
            self.filetype_comboBox.setCurrentText("HDF5")
        else:
            self.filetype_comboBox.setCurrentText("gda")
            if smoothed_data:
                self.gda_path = dir_smooth_data
            else:
                self.gda_path = "data/"
            self.tframe_loaded = -1
            self.var_loaded = "random_var"

        # whether to automatically update the plot
        self.autoplot_checkBox.setChecked(False)
        self.auto_update = False
        self.autoplot_checkBox.stateChanged.connect(
            self.autoplot_checkBox_change)

        # plot type
        self.plottype_comboBox.currentTextChanged.connect(
            self.plottype_comboBox_change)

        # Raw plot variables
        self.raw_plot_variables()
        self.rawplot_comboBox.currentTextChanged.connect(
            self.rawplot_comboBox_vchange)

        # Diagnostics plot variables
        self.diag_plot = False  # whether to plot diagnostics
        self.diag_var_name = ""
        self.diag_plot_variables()
        self.diagplot_comboBox.currentTextChanged.connect(
            self.diagplot_comboBox_vchange)

        # Create toolbar and canvas
        self.margin = 30
        self.top = 320
        self.middle = self.width() // 2
        self.width_max = self.width() - 2 * self.margin
        self.height_max = self.height() - 2 * self.margin - self.top
        self.plot_vLayoutWidget = QtWidgets.QWidget(self.centralwidget)
        self.plot_vLayoutWidget.setGeometry(
            QtCore.QRect(self.margin, self.top, self.width_max,
                         self.height_max))
        self.plot_vLayoutWidget.setObjectName("plot_vLayoutWidget")
        self.plot_verticalLayout = QtWidgets.QVBoxLayout(
            self.plot_vLayoutWidget)
        self.plot_verticalLayout.setContentsMargins(0, 0, 0, 0)
        self.plot_verticalLayout.setObjectName("plot_verticalLayout")
        self.canvas = MplCanvas(self,
                                width=8,
                                height=8,
                                dpi=100,
                                axes_h="X",
                                plot_type=self.plottype_comboBox.currentText())
        self.toolbar = NavigationToolbar2QT(self.canvas, self)
        self.plot_verticalLayout.addWidget(self.toolbar)
        self.plot_verticalLayout.addWidget(self.canvas)

        # Time slice
        self.tframe_hSlider.setMinimum(tmin)
        self.tframe_hSlider.setMaximum(tmax)
        self.tframe_SpinBox.setMinimum(self.tframe_hSlider.minimum())
        self.tframe_SpinBox.setMaximum(self.tframe_hSlider.maximum())
        self.tframe_hSlider.valueChanged.connect(self.tframe_hSlider_vchange)
        self.tframe_hSlider.sliderPressed.connect(
            self.tframe_hSlider_disconnect)
        self.tframe_hSlider.sliderReleased.connect(
            self.tframe_hSlider_reconnect)
        self.tframe_SpinBox.setKeyboardTracking(False)
        self.tframe_SpinBox.valueChanged.connect(self.tframe_SpinBox_vchange)
        self.var_name = self.rawplot_comboBox.currentText()
        self.plot_type = self.plottype_comboBox.currentText()
        self.tframe = self.tframe_hSlider.value()
        if "fields_interval" not in vpic_info:
            vpic_info["fields_interval"], _ = QtWidgets.QInputDialog.getInt(
                self, "Get fields interval", "Fields interval:", 100, 0,
                10000000, 1)
        self.tindex = self.tframe * int(vpic_info["fields_interval"])

        # x-range
        self.xmin_hScrollBar.valueChanged.connect(self.xmin_hScrollBar_vchange)
        self.xmin_SpinBox.valueChanged.connect(self.xmin_SpinBox_vchange)
        self.xmax_hScrollBar.valueChanged.connect(self.xmax_hScrollBar_vchange)
        self.xmax_SpinBox.valueChanged.connect(self.xmax_SpinBox_vchange)
        self.xmin_hScrollBar.setMinimum(int(self.vpic_domain["xmin"]))
        self.xmin_hScrollBar.setMaximum(int(self.vpic_domain["xmax"]))
        self.xmin_SpinBox.setMinimum(self.vpic_domain["xmin"])
        self.xmin_SpinBox.setMaximum(self.vpic_domain["xmax"])
        self.xmax_hScrollBar.setMinimum(self.xmin_hScrollBar.minimum())
        self.xmax_hScrollBar.setMaximum(self.xmin_hScrollBar.maximum())
        self.xmax_SpinBox.setMinimum(self.xmin_SpinBox.minimum())
        self.xmax_SpinBox.setMaximum(self.xmin_SpinBox.maximum())
        self.xmin_hScrollBar.setSliderPosition(self.xmin_hScrollBar.minimum())
        self.xmax_hScrollBar.setSliderPosition(self.xmax_hScrollBar.maximum())

        # y-range
        self.ymin_hScrollBar.valueChanged.connect(self.ymin_hScrollBar_vchange)
        self.ymin_SpinBox.valueChanged.connect(self.ymin_SpinBox_vchange)
        self.ymax_hScrollBar.valueChanged.connect(self.ymax_hScrollBar_vchange)
        self.ymax_SpinBox.valueChanged.connect(self.ymax_SpinBox_vchange)
        self.ymin_hScrollBar.setMinimum(int(self.vpic_domain["ymin"]))
        self.ymin_hScrollBar.setMaximum(int(self.vpic_domain["ymax"]))
        self.ymin_SpinBox.setMinimum(self.vpic_domain["ymin"])
        self.ymin_SpinBox.setMaximum(self.vpic_domain["ymax"])
        self.ymax_hScrollBar.setMinimum(self.ymin_hScrollBar.minimum())
        self.ymax_hScrollBar.setMaximum(self.ymin_hScrollBar.maximum())
        self.ymax_SpinBox.setMinimum(self.ymin_SpinBox.minimum())
        self.ymax_SpinBox.setMaximum(self.ymin_SpinBox.maximum())
        self.ymin_hScrollBar.setSliderPosition(self.ymin_hScrollBar.minimum())
        self.ymax_hScrollBar.setSliderPosition(self.ymax_hScrollBar.maximum())

        # z-range
        self.zmin_hScrollBar.valueChanged.connect(self.zmin_hScrollBar_vchange)
        self.zmin_SpinBox.valueChanged.connect(self.zmin_SpinBox_vchange)
        self.zmax_hScrollBar.valueChanged.connect(self.zmax_hScrollBar_vchange)
        self.zmax_SpinBox.valueChanged.connect(self.zmax_SpinBox_vchange)
        self.zmin_hScrollBar.setMinimum(int(self.vpic_domain["zmin"]))
        self.zmin_hScrollBar.setMaximum(int(self.vpic_domain["zmax"]))
        self.zmin_SpinBox.setMinimum(self.vpic_domain["zmin"])
        self.zmin_SpinBox.setMaximum(self.vpic_domain["zmax"])
        self.zmax_hScrollBar.setMinimum(self.zmin_hScrollBar.minimum())
        self.zmax_hScrollBar.setMaximum(self.zmin_hScrollBar.maximum())
        self.zmax_SpinBox.setMinimum(self.zmin_SpinBox.minimum())
        self.zmax_SpinBox.setMaximum(self.zmin_SpinBox.maximum())
        self.zmin_hScrollBar.setSliderPosition(self.zmin_hScrollBar.minimum())
        self.zmax_hScrollBar.setSliderPosition(self.zmax_hScrollBar.maximum())

        # create a dictionary for the ranges
        self.range_dist = {
            "xmin_bar": self.xmin_hScrollBar,
            "xmin_box": self.xmin_SpinBox,
            "ymin_bar": self.ymin_hScrollBar,
            "ymin_box": self.ymin_SpinBox,
            "zmin_bar": self.zmin_hScrollBar,
            "zmin_box": self.zmin_SpinBox,
            "xmax_bar": self.xmax_hScrollBar,
            "xmax_box": self.xmax_SpinBox,
            "ymax_bar": self.ymax_hScrollBar,
            "ymax_box": self.ymax_SpinBox,
            "zmax_bar": self.zmax_hScrollBar,
            "zmax_box": self.zmax_SpinBox
        }

        # 1D slices
        self.xslice_hScrollBar.valueChanged.connect(
            self.xslice_hScrollBar_vchange)
        self.xslice_SpinBox.valueChanged.connect(self.xslice_SpinBox_vchange)
        self.yslice_hScrollBar.valueChanged.connect(
            self.yslice_hScrollBar_vchange)
        self.yslice_SpinBox.valueChanged.connect(self.yslice_SpinBox_vchange)
        self.zslice_hScrollBar.valueChanged.connect(
            self.zslice_hScrollBar_vchange)
        self.zslice_SpinBox.valueChanged.connect(self.zslice_SpinBox_vchange)
        self.xslice_hScrollBar.setMinimum(int(self.vpic_domain["xmin"]))
        self.xslice_hScrollBar.setMaximum(int(self.vpic_domain["xmax"]))
        self.xslice_SpinBox.setMinimum(self.vpic_domain["xmin"])
        self.xslice_SpinBox.setMaximum(self.vpic_domain["xmax"])
        xmid = 0.5 * (self.vpic_domain["xmin"] + self.vpic_domain["xmax"])
        self.xslice_hScrollBar.setSliderPosition(int(xmid))
        self.yslice_hScrollBar.setMinimum(int(self.vpic_domain["ymin"]))
        self.yslice_hScrollBar.setMaximum(int(self.vpic_domain["ymax"]))
        self.yslice_SpinBox.setMinimum(self.vpic_domain["ymin"])
        self.yslice_SpinBox.setMaximum(self.vpic_domain["ymax"])
        ymid = 0.5 * (self.vpic_domain["ymin"] + self.vpic_domain["ymax"])
        self.yslice_hScrollBar.setSliderPosition(int(ymid))
        self.zslice_hScrollBar.setMinimum(int(self.vpic_domain["zmin"]))
        self.zslice_hScrollBar.setMaximum(int(self.vpic_domain["zmax"]))
        self.zslice_SpinBox.setMinimum(self.vpic_domain["zmin"])
        self.zslice_SpinBox.setMaximum(self.vpic_domain["zmax"])
        zmid = 0.5 * (self.vpic_domain["zmin"] + self.vpic_domain["zmax"])
        self.zslice_hScrollBar.setSliderPosition(int(zmid))

        # create a dictionary for the slices
        self.slice_dist = {
            "xslice_bar": self.xslice_hScrollBar,
            "xslice_box": self.xslice_SpinBox,
            "yslice_bar": self.yslice_hScrollBar,
            "yslice_box": self.yslice_SpinBox,
            "zslice_bar": self.zslice_hScrollBar,
            "zslice_box": self.zslice_SpinBox
        }

        # 2D plane
        if self.is_2d:
            self.plane_comboBox.setDisabled(True)
        self.plane_comboBox.currentTextChanged.connect(
            self.plane_comboBox_vchange)
        self.plane_hScrollBar.sliderPressed.connect(
            self.plane_hScrollBar_disconnect)
        self.plane_hScrollBar.sliderReleased.connect(
            self.plane_hScrollBar_reconnect)
        self.plane_hScrollBar.valueChanged.connect(
            self.plane_hScrollBar_vchange)
        self.plane_SpinBox.setKeyboardTracking(False)
        self.plane_SpinBox.valueChanged.connect(self.plane_SpinBox_vchange)
        self.set_normal_plane()
        self.set_plane_index()

        # read the field data
        self.read_data(self.var_name, self.tindex)

        # plot button
        self.plotButton.clicked.connect(self.update_plot)

        # checkbox for saving JPEGs during animation
        self.savejpg_checkBox.setChecked(False)
        self.save_jpegs = False
        self.savejpg_checkBox.stateChanged.connect(
            self.savejpg_checkBox_change)

        # animation buttons
        self.start_animateButton.clicked.connect(self.start_animation)
        self.stop_animateButton.clicked.connect(self.stop_animation)
        self.continue_animateButton.clicked.connect(self.continue_animation)
        self.stop_animateButton.setDisabled(True)
        self.continue_animateButton.setDisabled(True)
        self.is_animation = False

        # checkbox for fixing colormap
        self.cmap_checkBox.setChecked(False)
        self.fix_cmap = False
        self.cmap_checkBox.stateChanged.connect(self.cmap_checkBox_change)
        self.cmap_LineEdit.setText("coolwarm")

        # checkbox for fixing the colorbar range
        self.cbar_checkBox.setChecked(False)
        self.fix_cbar_range = False
        self.cbar_checkBox.stateChanged.connect(self.cbar_checkBox_change)

    def plottype_comboBox_change(self, value):
        self.plot_type = value
        self.canvas.fig.clf()
        self.canvas.update_axes(self.hv[0].upper(), value)
        self.update_plot()

    def rawplot_comboBox_vchange(self, value):
        if not self.diag_plot:
            self.var_name = self.rawplot_comboBox.currentText()
            self.read_data(self.var_name, self.tindex)
            self.update_plot()

    def diagplot_comboBox_vchange(self, value):
        self.diag_var_name = self.diagplot_comboBox.currentText()
        if self.diag_var_name != "":
            self.diag_plot = True
            self.var_name = self.diag_var_name
            self.read_data(self.var_name, self.tindex)
            self.update_plot()
        else:
            self.diag_plot = False
            self.var_name = self.rawplot_comboBox.currentText()
            self.read_data(self.var_name, self.tindex)
            self.update_plot()

    def savejpg_checkBox_change(self):
        self.save_jpegs = not self.save_jpegs

    def cmap_checkBox_change(self):
        self.fix_cmap = not self.fix_cmap

    def cbar_checkBox_change(self):
        self.fix_cbar_range = not self.fix_cbar_range
        if self.fix_cbar_range:
            self.cbar_min_LineEdit.setText(str(np.min(self.field_2d)))
            self.cbar_max_LineEdit.setText(str(np.max(self.field_2d)))

    def autoplot_checkBox_change(self):
        self.auto_update = not self.auto_update

    def tframe_hSlider_vchange(self, value):
        self.tframe_SpinBox.setValue(value)
        self.tframe = value
        self.tindex = self.tframe * int(vpic_info["fields_interval"])
        self.read_data(self.var_name, self.tindex)
        if self.auto_update:
            self.update_plot()

    def tframe_hSlider_disconnect(self):
        self.sender().valueChanged.disconnect()

    def tframe_hSlider_reconnect(self):
        self.sender().valueChanged.connect(self.tframe_hSlider_vchange)
        self.sender().valueChanged.emit(self.sender().value())

    def tframe_SpinBox_vchange(self, value):
        self.tframe_hSlider.setValue(value)

    def xmin_hScrollBar_vchange(self, value):
        self.xmin_SpinBox.setValue(float(value))

    def xmin_SpinBox_vchange(self, value):
        self.xmin_hScrollBar.setValue(int(value))
        if self.auto_update:
            self.update_plot()

    def ymin_hScrollBar_vchange(self, value):
        self.ymin_SpinBox.setValue(float(value))

    def ymin_SpinBox_vchange(self, value):
        self.ymin_hScrollBar.setValue(int(value))
        if self.auto_update:
            self.update_plot()

    def zmin_hScrollBar_vchange(self, value):
        self.zmin_SpinBox.setValue(float(value))

    def zmin_SpinBox_vchange(self, value):
        self.zmin_hScrollBar.setValue(int(value))
        if self.auto_update:
            self.update_plot()

    def xmax_hScrollBar_vchange(self, value):
        self.xmax_SpinBox.setValue(float(value))

    def xmax_SpinBox_vchange(self, value):
        self.xmax_hScrollBar.setValue(int(value))
        if self.auto_update:
            self.update_plot()

    def ymax_hScrollBar_vchange(self, value):
        self.ymax_SpinBox.setValue(float(value))

    def ymax_SpinBox_vchange(self, value):
        self.ymax_hScrollBar.setValue(int(value))
        if self.auto_update:
            self.update_plot()

    def zmax_hScrollBar_vchange(self, value):
        self.zmax_SpinBox.setValue(float(value))

    def zmax_SpinBox_vchange(self, value):
        self.zmax_hScrollBar.setValue(int(value))
        if self.auto_update:
            self.update_plot()

    def xslice_hScrollBar_vchange(self, value):
        self.xslice_SpinBox.setValue(float(value))

    def xslice_SpinBox_vchange(self, value):
        self.xslice_hScrollBar.setValue(int(value))
        if self.plot_type == "Contour+X-Slice":
            if self.auto_update:
                self.update_plot()

    def yslice_hScrollBar_vchange(self, value):
        self.yslice_SpinBox.setValue(float(value))

    def yslice_SpinBox_vchange(self, value):
        self.yslice_hScrollBar.setValue(int(value))
        if self.plot_type == "Contour+Y-Slice":
            if self.auto_update:
                self.update_plot()

    def zslice_hScrollBar_vchange(self, value):
        self.zslice_SpinBox.setValue(float(value))

    def zslice_SpinBox_vchange(self, value):
        self.zslice_hScrollBar.setValue(int(value))
        if self.plot_type == "Contour+Z-Slice":
            if self.auto_update:
                self.update_plot()

    def plane_comboBox_vchange(self, value):
        current_plane = self.plane_comboBox.currentText()
        self.normal = current_plane[0].lower()
        self.set_normal_plane()

    def set_normal_plane(self):
        self.hv = [c for c in self.coords if c != self.normal]  # in-plane
        self.plane_comboBox.setCurrentText(self.normal.upper() + "-Plane")
        self.plane_hScrollBar.setMinimum(
            int(self.vpic_domain[self.normal + "min"]))
        self.plane_hScrollBar.setMaximum(
            int(self.vpic_domain[self.normal + "max"]))
        old_plane = self.plane_hScrollBar.value()
        self.plane_SpinBox.setMinimum(self.vpic_domain[self.normal + "min"])
        self.plane_SpinBox.setMaximum(self.vpic_domain[self.normal + "max"])
        mid = 0.5 * (self.vpic_domain[self.normal + "min"] +
                     self.vpic_domain[self.normal + "max"])
        self.plane_hScrollBar.setSliderPosition(int(mid))
        if int(mid) == old_plane:  # force update
            self.set_plane_index()
            self.read_data(self.var_name, self.tindex)
            if self.auto_update:
                self.update_plot()
        self.plottype_comboBox.setItemText(
            1, "Contour+" + self.hv[0].upper() + "-Average")
        self.plottype_comboBox.setItemText(
            2, "Contour+" + self.hv[0].upper() + "-Slice")
        self.plottype_comboBox.setItemText(
            3, "Contour+" + self.hv[1].upper() + "-Slice")

    def set_plane_index(self):
        plane_coord = self.plane_SpinBox.value()
        cmin = self.vpic_domain[self.normal + "min"]
        self.plane_index = int(
            (plane_coord - cmin) / self.vpic_domain["d" + self.normal])
        if self.plane_index == self.vpic_domain["n" + self.normal]:
            self.plane_index = self.vpic_domain["n" + self.normal] - 1

    def plane_hScrollBar_disconnect(self):
        self.sender().valueChanged.disconnect()

    def plane_hScrollBar_reconnect(self):
        self.sender().valueChanged.connect(self.plane_hScrollBar_vchange)
        self.sender().valueChanged.emit(self.sender().value())

    def plane_hScrollBar_vchange(self, value):
        self.plane_SpinBox.setValue(float(value))

    def plane_SpinBox_vchange(self, value):
        self.plane_hScrollBar.setValue(int(value))
        self.set_plane_index()
        self.read_data(self.var_name, self.tindex)
        if self.auto_update:
            self.update_plot()

    def raw_plot_variables(self):
        if hdf5_fields:
            self.fields_list = ["cbx", "cby", "cbz", "absb", "ex", "ey", "ez"]
            self.jlist = ["jx", "jy", "jz", "absj"]
            self.ehydro_list = [
                "ne", "vex", "vey", "vez", "pexx", "pexy", "pexz", "peyx",
                "peyy", "peyz", "pezx", "pezy", "pezz"
            ]
            self.Hhydro_list = [
                "ni", "vix", "viy", "viz", "pixx", "pixy", "pixz", "piyx",
                "piyy", "piyz", "pizx", "pizy", "pizz"
            ]
            if momentum_field:
                self.ehydro_list += [
                    "uex",
                    "uey",
                    "uez",
                ]
                self.Hhydro_list += [
                    "uix",
                    "uiy",
                    "uiz",
                ]
            self.hydro_list = self.jlist + self.ehydro_list + self.Hhydro_list
            self.var_list = self.fields_list + self.hydro_list
            self.var_list = sorted(set(self.var_list))
        else:
            flist = [
                _ for _ in os.listdir(self.gda_path) if _.endswith(".gda")
            ]
            if len([name for name in flist if name[:2] == "bx"]) == 1:
                # all frames are save in the same file
                self.var_list = sorted([f[:-4] for f in flist])
                self.single_gda = True  # all time frames are in the same file
            else:
                var_list = []
                for f in flist:
                    var_list.append(f.split("_")[0])
                self.var_list = sorted(set(var_list))
                self.single_gda = False
        _translate = QtCore.QCoreApplication.translate
        for ivar, var in enumerate(self.var_list):
            self.rawplot_comboBox.addItem("")
            self.rawplot_comboBox.setItemText(ivar,
                                              _translate("MainWindow", var))

    def diag_plot_variables(self):
        self.diag_var_list = ["", "jdotE"]
        if turbulence_mixing:
            self.diag_var_list.append("emix")
        _translate = QtCore.QCoreApplication.translate
        for ivar, var in enumerate(self.diag_var_list):
            self.diagplot_comboBox.addItem("")
            self.diagplot_comboBox.setItemText(ivar,
                                               _translate("MainWindow", var))

    def get_domain(self):
        """Get VPIC simulation domain
        """
        self.vpic_domain = {}
        self.vpic_domain["xmin"] = 0.0
        self.vpic_domain["xmax"] = vpic_info["Lx/de"]
        self.vpic_domain["ymin"] = -0.5 * vpic_info["Ly/de"]
        self.vpic_domain["ymax"] = 0.5 * vpic_info["Ly/de"]
        self.vpic_domain["zmin"] = -0.5 * vpic_info["Lz/de"]
        self.vpic_domain["zmax"] = 0.5 * vpic_info["Lz/de"]
        self.vpic_domain["nx"] = int(vpic_info["nx"]) // smooth_factor
        self.vpic_domain["ny"] = int(vpic_info["ny"]) // smooth_factor
        self.vpic_domain["nz"] = int(vpic_info["nz"]) // smooth_factor
        self.vpic_domain["dx"] = vpic_info["dx/de"] * smooth_factor
        self.vpic_domain["dy"] = vpic_info["dy/de"] * smooth_factor
        self.vpic_domain["dz"] = vpic_info["dz/de"] * smooth_factor
        for i in ["x", "y", "z"]:
            n = "n" + i
            d = "d" + i
            if vpic_info[n] < smooth_factor:
                self.vpic_domain[n] = 1
                self.vpic_domain[d] = vpic_info[d + "/de"] * vpic_info[n]
        hdx = 0.5 * self.vpic_domain["dx"]
        hdy = 0.5 * self.vpic_domain["dy"]
        hdz = 0.5 * self.vpic_domain["dz"]
        self.vpic_domain["xgrid"] = np.linspace(self.vpic_domain["xmin"] + hdx,
                                                self.vpic_domain["xmax"] - hdx,
                                                self.vpic_domain["nx"])
        self.vpic_domain["ygrid"] = np.linspace(self.vpic_domain["ymin"] + hdy,
                                                self.vpic_domain["ymax"] - hdy,
                                                self.vpic_domain["ny"])
        self.vpic_domain["zgrid"] = np.linspace(self.vpic_domain["zmin"] + hdz,
                                                self.vpic_domain["zmax"] - hdz,
                                                self.vpic_domain["nz"])

    def read_gda_file(self, vname, tindex):
        """read fields or hydro in gda format

        Args:
            vname (string): variable name
            tindex (int): time index
        """
        if self.is_2d:
            nh = self.vpic_domain["n" + self.hv[0]]
            nv = self.vpic_domain["n" + self.hv[1]]
            if self.single_gda:
                fname = self.gda_path + vname + ".gda"
                fdata = np.fromfile(fname,
                                    dtype=np.float32,
                                    count=nh * nv,
                                    offset=nh * nv * self.tframe * 4)
            else:
                fname = self.gda_path + vname + "_" + str(self.tindex) + ".gda"
                fdata = np.fromfile(fname, dtype=np.float32, count=-1)
            field_2d = fdata.reshape([nv, nh]).T
            return field_2d, field_2d
        else:
            nx = self.vpic_domain["nx"]
            ny = self.vpic_domain["ny"]
            nz = self.vpic_domain["nz"]
            ntot = nx * ny * nz
            # Since slicing of gda file is incontinent, we read all the 3D
            # data cube and take slices in the memory.
            if self.tframe_loaded != self.tframe or self.var_loaded != vname:
                if self.single_gda:
                    fname = self.gda_path + vname + ".gda"
                    field_3d = np.fromfile(fname,
                                           dtype=np.float32,
                                           count=ntot,
                                           offset=ntot * self.tframe *
                                           4).reshape([nz, ny, nx])
                else:
                    fname = self.gda_path + vname + "_" + str(
                        self.tindex) + ".gda"
                    field_3d = np.fromfile(fname, dtype=np.float32,
                                           count=-1).reshape([nz, ny, nx])
            self.tframe_loaded = self.tframe
            self.var_loaded = vname
            if self.normal == 'x':
                field_2d = field_3d[:, :, self.plane_index].T
            elif self.normal == 'y':
                field_2d = field_3d[:, self.plane_index, :].T
            else:
                field_2d = field_3d[self.plane_index, :, :].T
            return field_2d, field_3d

    def read_fields(self, vname, tindex):
        """read electric and magnetic fields in HDF5 format

        Args:
            vname (string): variable name
            tindex (int): time index
        """
        if smoothed_data:
            fname = ("./" + dir_smooth_data + "/fields_" + str(tindex) + ".h5")
        else:
            if time_averaged_field:
                fdir = "./fields-avg-hdf5/T." + str(tindex) + "/"
            else:
                fdir = "./field_hdf5/T." + str(tindex) + "/"
            fname = fdir + "fields_" + str(tindex) + ".h5"
        with h5py.File(fname, 'r') as fh:
            group = fh["Timestep_" + str(tindex)]
            if vname == "absb":
                bvec = {}
                for var in ["cbx", "cby", "cbz"]:
                    dset = group[var]
                    if self.normal == 'x':
                        bvec[var] = dset[self.plane_index, :, :]
                    elif self.normal == 'y':
                        bvec[var] = dset[:, self.plane_index, :]
                    else:
                        bvec[var] = dset[:, :, self.plane_index]
                field_2d = np.sqrt(bvec["cbx"]**2 + bvec["cby"]**2 +
                                   bvec["cbz"]**2)
            else:
                dset = group[vname]
                if self.normal == 'x':
                    field_2d = dset[self.plane_index, :, :]
                elif self.normal == 'y':
                    field_2d = dset[:, self.plane_index, :]
                else:
                    field_2d = dset[:, :, self.plane_index]
        return field_2d

    def read_current_density_species(self, vname, tindex, species):
        """read current density associated with one species

        Args:
            vname (string): variable name
            tindex (int): time index
            species (string): particle species
        """
        if smoothed_data:
            fname = ("./" + dir_smooth_data + "/hydro_" + species + "_" +
                     str(tindex) + ".h5")
        else:
            if time_averaged_field:
                fdir = "./hydro-avg-hdf5/T." + str(tindex) + "/"
            else:
                fdir = "./hydro_hdf5/T." + str(tindex) + "/"
            fname = fdir + "hydro_" + species + "_" + str(tindex) + ".h5"
        j2d = {}
        with h5py.File(fname, 'r') as fh:
            group = fh["Timestep_" + str(tindex)]
            if vname == "absj":
                for var in ["jx", "jy", "jz"]:
                    dset = group[var]
                    if self.normal == 'x':
                        j2d[var] = dset[self.plane_index, :, :]
                    elif self.normal == 'y':
                        j2d[var] = dset[:, self.plane_index, :]
                    else:
                        j2d[var] = dset[:, :, self.plane_index]
            else:
                dset = group[vname]
                if self.normal == 'x':
                    j2d["jdir"] = dset[self.plane_index, :, :]
                elif self.normal == 'y':
                    j2d["jdir"] = dset[:, self.plane_index, :]
                else:
                    j2d["jdir"] = dset[:, :, self.plane_index]
        return j2d

    def read_current_density(self, vname, tindex):
        """read current density

        Args:
            vname (string): variable name
            tindex (int): time index
        """
        # Electron
        if turbulence_mixing:
            j2d = self.read_current_density_species(vname, tindex,
                                                    "electronTop")
            jtmp = self.read_current_density_species(vname, tindex,
                                                     "electronBot")
            for var in j2d:
                j2d[var] += jtmp[var]
        else:
            j2d = self.read_current_density_species(vname, tindex, "electron")

        # Ion
        if turbulence_mixing:
            jtmp = self.read_current_density_species(vname, tindex, "ionTop")
            for var in j2d:
                j2d[var] += jtmp[var]
            jtmp = self.read_current_density_species(vname, tindex, "ionBot")
            for var in j2d:
                j2d[var] += jtmp[var]
        else:
            jtmp = self.read_current_density_species(vname, tindex, "ion")
            for var in j2d:
                j2d[var] += jtmp[var]

        if vname == "absj":
            field_2d = np.sqrt(j2d["jx"]**2 + j2d["jy"]**2 + j2d["jz"]**2)
        else:
            field_2d = j2d["jdir"]

        return field_2d

    def read_hydro_species(self, vname, tindex, species):
        """Read the hydro data of one species

        Args:
            vname (string): variable name
            tindex (int): time index
            species (string): particle species
        """
        if vname in self.ehydro_list:
            if smoothed_data:
                fname = ("./" + dir_smooth_data + "/hydro_" + species + "_" +
                         str(tindex) + ".h5")
            else:
                if time_averaged_field:
                    fdir = "./hydro-avg-hdf5/T." + str(tindex) + "/"
                else:
                    fdir = "./hydro_hdf5/T." + str(tindex) + "/"
                fname = fdir + "hydro_" + species + "_" + str(tindex) + ".h5"
        else:
            if smoothed_data:
                fname = ("./" + dir_smooth_data + "/hydro_" + species + "_" +
                         str(tindex) + ".h5")
            else:
                if time_averaged_field:
                    fdir = "./hydro-avg-hdf5/T." + str(tindex) + "/"
                else:
                    fdir = "./hydro_hdf5/T." + str(tindex) + "/"
                fname = fdir + "hydro_" + species + "_" + str(tindex) + ".h5"

        hydro = {}
        keys = []
        with h5py.File(fname, 'r') as fh:
            group = fh["Timestep_" + str(tindex)]
            if vname[0] == "n":
                keys.append("rho")
            elif vname[0] == 'v':  # for velocity
                keys.append("rho")
                keys.append("j" + vname[-1])
            elif vname[0] == 'u':  # for four-velocity
                keys.append("rho")
                keys.append("p" + vname[-1])
            else:  # for pressure tensor
                keys.append("rho")
                keys.append("j" + vname[-2])
                keys.append("p" + vname[-1])
                vtmp = "t" + vname[2:]
                if vtmp in group:
                    keys.append(vtmp)
<<<<<<< HEAD
                else:
                    keys.append("t" + vname[-1] + vname[-2])
            for key in keys:
                dset = group[key]
                if self.normal == 'x':
                    hydro[key] = dset[self.plane_index, :, :]
                elif self.normal == 'y':
                    hydro[key] = dset[:, self.plane_index, :]
                else:
=======
                else:
                    keys.append("t" + vname[-1] + vname[-2])
            for key in keys:
                dset = group[key]
                if self.normal == 'x':
                    hydro[key] = dset[self.plane_index, :, :]
                elif self.normal == 'y':
                    hydro[key] = dset[:, self.plane_index, :]
                else:
>>>>>>> 1eee30e0
                    hydro[key] = dset[:, :, self.plane_index]
        return hydro

    def read_hydro(self, vname, tindex):
        """Read hydro data from file

        Args:
            vname (string): variable name
            tindex (int): time index
        """
        if vname in self.ehydro_list:
            pmass = 1.0
            if turbulence_mixing:
                hydro = self.read_hydro_species(vname, tindex, "electronTop")
                hydro_bot = self.read_hydro_species(vname, tindex,
                                                    "electronBot")
                for var in hydro:
                    hydro[var] += hydro_bot[var]
            else:
                hydro = self.read_hydro_species(vname, tindex, "electron")
        else:
            pmass = vpic_info["mi/me"]
            if turbulence_mixing:
                hydro = self.read_hydro_species(vname, tindex, "ionTop")
                hydro_bot = self.read_hydro_species(vname, tindex, "ionBot")
                for var in hydro:
                    hydro[var] += hydro_bot[var]
            else:
                hydro = self.read_hydro_species(vname, tindex, "ion")

        if vname[0] == 'n':  # number density
            field_2d = np.abs(hydro["rho"])
        elif vname[0] == 'v':  # velocity
            field_2d = hydro["j" + vname[-1]] / hydro["rho"]
        elif vname[0] == 'u':  # four-velocity
            field_2d = hydro["p" + vname[-1]] / (pmass * np.abs(hydro["rho"]))
        else:  # pressure tensor
            vtmp = "t" + vname[2:]
            if vtmp in hydro:
                tvar = vtmp
            else:
                tvar = "t" + vname[-1] + vname[-2]
            jvar = "j" + vname[-2]
            pvar = "p" + vname[-1]
            field_2d = hydro[tvar] - (hydro[jvar] / hydro["rho"]) * hydro[pvar]
        return field_2d

    def get_jdote(self, tindex):
        """get the diagnostics data of j.E
        """
        if hdf5_fields:
            jx = self.read_current_density("jx", tindex)
            jy = self.read_current_density("jy", tindex)
            jz = self.read_current_density("jz", tindex)
            ex = self.read_fields("ex", tindex)
            ey = self.read_fields("ey", tindex)
            ez = self.read_fields("ez", tindex)
            field_2d = jx * ex + jy * ey + jz * ez
            return field_2d, field_2d
        else:
            j2d, j3d = self.read_gda_file("jx", tindex)
            e2d, e3d = self.read_gda_file("ex", tindex)
            field_2d = j2d * e2d
            field_3d = j2d * e3d
            j2d, j3d = self.read_gda_file("jy", tindex)
            e2d, e3d = self.read_gda_file("ey", tindex)
            field_2d += j2d * e2d
            field_3d += j2d * e3d
            j2d, j3d = self.read_gda_file("jz", tindex)
            e2d, e3d = self.read_gda_file("ez", tindex)
            field_2d += j2d * e2d
            field_3d += j2d * e3d
            return field_2d, field_3d

    def electron_mixing_fraction(self, tindex):
        """get the electron mixing fraction

        (ne_bot - ne_top) / (ne_bot + ne_top)
        """
        ne_top = self.read_hydro_species("ne", tindex, "electronTop")
        ne_bot = self.read_hydro_species("ne", tindex, "electronBot")
        field_2d = (ne_bot["rho"] - ne_top["rho"]) / (ne_bot["rho"] +
                                                      ne_top["rho"])
        return field_2d, field_2d

    def read_data(self, vname, tindex):
        """Read data from file

        Args:
            vname (string): variable name
            tindex (int): time index
        """
        if self.diag_plot:
            if self.diag_var_name == "jdotE":
                self.field_2d, self.field_3d = self.get_jdote(tindex)
            elif self.diag_var_name == "emix":
                self.field_2d, self.field_3d = self.electron_mixing_fraction(
                    tindex)
        else:
            if hdf5_fields:
                if vname in self.fields_list:  # electric and magnetic fields
                    self.field_2d = self.read_fields(vname, tindex)
                elif vname in self.jlist:  # current density
                    self.field_2d = self.read_current_density(vname, tindex)
                else:  # density, velocity, momentum, pressure tensor
                    self.field_2d = self.read_hydro(vname, tindex)
            else:
                self.field_2d, self.field_3d = self.read_gda_file(
                    vname, tindex)

    def update_plot(self):
        if self.fix_cbar_range:
            dmin = float(self.cbar_min_LineEdit.text())
            dmax = float(self.cbar_max_LineEdit.text())
        else:
            if np.any(self.field_2d < 0) and np.any(self.field_2d > 0):
                dmax = min(-self.field_2d.min(), self.field_2d.max())
                dmin = -dmax
            else:
                dmin, dmax = self.field_2d.min(), self.field_2d.max()

        if self.fix_cmap:
            cmap = self.cmap_LineEdit.text()
        else:
            if dmin < 0 and dmax > 0:
                cmap = "coolwarm"
            else:
                cmap = "viridis"

        h = self.hv[0]
        v = self.hv[1]
        hmin = self.range_dist[h + "min_box"].value()
        hmax = self.range_dist[h + "max_box"].value()
        vmin = self.range_dist[v + "min_box"].value()
        vmax = self.range_dist[v + "max_box"].value()
        lhp = hmax - hmin
        lvp = vmax - vmin

        hmin_s = hmin - self.vpic_domain[h + "min"]
        hmax_s = hmax - self.vpic_domain[h + "min"]
        vmin_s = vmin - self.vpic_domain[v + "min"]
        vmax_s = vmax - self.vpic_domain[v + "min"]
        ihs = math.floor(hmin_s / self.vpic_domain["d" + h])
        ihe = math.ceil(hmax_s / self.vpic_domain["d" + h])
        ivs = math.floor(vmin_s / self.vpic_domain["d" + v])
        ive = math.ceil(vmax_s / self.vpic_domain["d" + v])

        # rescale the plot when additional panels are included
        orientation = "vertical"
        if ("Contour+" + self.hv[0].upper()) in self.plot_type:
            lhp *= 1.25
        elif self.plot_type == "Contour+" + self.hv[1].upper() + "-Slice":
            lvp *= 1.25
        denp = max(lhp / self.width_max, lvp / self.height_max)
        canvas_h = int(lhp / denp)
        canvas_v = int(lvp / denp)
        if canvas_h < self.width_max // 3:
            canvas_h = self.width_max // 3
        if canvas_v < self.height_max // 3:
            canvas_v = self.height_max // 3
        if self.plot_type == "Contour+" + self.hv[1].upper() + "-Slice":
            if canvas_v < self.height_max // 2:
                canvas_v = self.height_max // 2
        canvas_l = self.middle - canvas_h // 2
        self.canvas.ax_main.clear()
        self.plot_vLayoutWidget.setGeometry(
            QtCore.QRect(canvas_l, self.top, canvas_h, canvas_v))

        im = self.canvas.ax_main.imshow(self.field_2d[ihs:ihe, ivs:ive].T,
                                        extent=[hmin, hmax, vmin, vmax],
                                        vmin=dmin,
                                        vmax=dmax,
                                        cmap=cmap,
                                        aspect='auto',
                                        origin='lower',
                                        interpolation='none')
        self.canvas.ax_cbar.clear()
        self.canvas.fig.colorbar(im,
                                 cax=self.canvas.ax_cbar,
                                 orientation=orientation)

        # 1D plot
        if self.plot_type == "Contour+" + self.hv[0].upper() + "-Average":
            self.field_1d = np.sum(self.field_2d[ihs:ihe, :], axis=0)
        elif self.plot_type == "Contour+" + self.hv[0].upper() + "-Slice":
            hslice = self.slice_dist[h + "slice_box"].value()
            ih_slice = int((hslice - self.vpic_domain[h + "min"]) /
                           self.vpic_domain["d" + h])
            if ih_slice == self.vpic_domain["n" + h]:
                ih_slice = self.vpic_domain["n" + h] - 1
            self.field_1d = self.field_2d[ih_slice, :]
            ylim = self.canvas.ax_main.get_ylim()
            self.canvas.ax_main.plot([hslice, hslice], ylim, color='w')
            self.canvas.ax_main.set_ylim(ylim)
        elif self.plot_type == "Contour+" + self.hv[1].upper() + "-Slice":
            vslice = self.slice_dist[v + "slice_box"].value()
            iv_slice = int((vslice - self.vpic_domain[v + "min"]) /
                           self.vpic_domain["d" + v])
            if iv_slice == self.vpic_domain["n" + v]:
                iv_slice = self.vpic_domain["n" + v] - 1
            self.field_1d = self.field_2d[:, iv_slice]
            xlim = self.canvas.ax_main.get_xlim()
            self.canvas.ax_main.plot(xlim, [vslice, vslice], color='w')
            self.canvas.ax_main.set_xlim(xlim)
        if ("Contour+" + self.hv[0].upper()) in self.plot_type:
            self.canvas.ax1d.clear()
            self.canvas.ax1d.plot(self.field_1d[ivs:ive],
                                  self.vpic_domain[v + "grid"][ivs:ive])
            self.canvas.ax1d.set_ylim(self.canvas.ax_main.get_ylim())
        elif self.plot_type == "Contour+" + self.hv[1].upper() + "-Slice":
            self.canvas.ax1d.clear()
            self.canvas.ax1d.plot(self.vpic_domain[h + "grid"][ihs:ihe],
                                  self.field_1d[ihs:ihe])
            self.canvas.ax1d.set_xlim(self.canvas.ax_main.get_xlim())

        if self.plot_type == "Contour+" + self.hv[1].upper() + "-Slice":
            self.canvas.ax1d.set_xlabel(r"$" + h + "/d_e$", fontsize=12)
        else:
            self.canvas.ax_main.set_xlabel(r"$" + h + "/d_e$", fontsize=12)
        self.canvas.ax_main.set_ylabel(r"$" + v + "/d_e$", fontsize=12)

        # Trigger the canvas to update and redraw.
        self.canvas.draw()
        # plt.tight_layout()

        # save the figure
        if self.save_jpegs and self.is_animation:
            img_dir = ("./img/" + self.var_name + "/" + self.normal + "_" +
                       str(self.plane_index) + "/")
            mkdir_p(img_dir)
            fname = img_dir + self.var_name + "_" + str(self.tframe) + ".jpg"
            self.canvas.fig.savefig(fname)

    def start_animation(self):
        self.timer = QtCore.QTimer()
        self.timer.setInterval(animation_tinterval)
        self.timer.timeout.connect(self.tick_timer)
        self.timer.start()
        self.tframe_hSlider.setValue(tmin)
        self.stop_animateButton.setDisabled(False)
        self.continue_animateButton.setDisabled(False)
        self.is_animation = True
        self.auto_update_old = self.auto_update
        self.autoplot_checkBox.setChecked(True)

    def tick_timer(self):
        tframe = ((self.tframe - tmin + 1) % nt) + tmin
        if self.tframe == tmax:
            self.savejpg_checkBox.setChecked(False)
        self.tframe_hSlider.setValue(tframe)

    def stop_animation(self):
        self.timer.stop()
        self.is_animation = False
        self.autoplot_checkBox.setChecked(self.auto_update_old)

    def continue_animation(self):
        self.timer.start()
        self.is_animation = True
        self.auto_update_old = self.auto_update
        self.autoplot_checkBox.setChecked(True)


def main():
    app = QtWidgets.QApplication(sys.argv)
    window = MainWindow()
    window.show()
    sys.exit(app.exec_())


if __name__ == '__main__':
    main()<|MERGE_RESOLUTION|>--- conflicted
+++ resolved
@@ -49,13 +49,8 @@
 dir_smooth_data = "data_smooth"
 momentum_field = True  # whether momentum and kinetic energy data are dumped
 time_averaged_field = False  # whether it is time-averaged field
-<<<<<<< HEAD
 turbulence_mixing = False  # whether it has turbulence mixing diagnostics
 tmin, tmax = 0, 125
-=======
-turbulence_mixing = True  # whether it has turbulence mixing diagnostics
-tmin, tmax = 0, 2
->>>>>>> 1eee30e0
 if time_averaged_field:
     tmin = 1
 animation_tinterval = 100  # in msec
@@ -865,7 +860,6 @@
                 vtmp = "t" + vname[2:]
                 if vtmp in group:
                     keys.append(vtmp)
-<<<<<<< HEAD
                 else:
                     keys.append("t" + vname[-1] + vname[-2])
             for key in keys:
@@ -875,17 +869,6 @@
                 elif self.normal == 'y':
                     hydro[key] = dset[:, self.plane_index, :]
                 else:
-=======
-                else:
-                    keys.append("t" + vname[-1] + vname[-2])
-            for key in keys:
-                dset = group[key]
-                if self.normal == 'x':
-                    hydro[key] = dset[self.plane_index, :, :]
-                elif self.normal == 'y':
-                    hydro[key] = dset[:, self.plane_index, :]
-                else:
->>>>>>> 1eee30e0
                     hydro[key] = dset[:, :, self.plane_index]
         return hydro
 
